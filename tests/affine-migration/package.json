--- conflicted
+++ resolved
@@ -7,15 +7,6 @@
   "devDependencies": {
     "@affine-test/fixtures": "workspace:*",
     "@affine-test/kit": "workspace:*",
-<<<<<<< HEAD
-    "@blocksuite/block-std": "0.0.0-20231116023037-31273bb7-nightly",
-    "@blocksuite/blocks": "0.0.0-20231116023037-31273bb7-nightly",
-    "@blocksuite/global": "0.0.0-20231116023037-31273bb7-nightly",
-    "@blocksuite/store": "0.0.0-20231116023037-31273bb7-nightly",
-    "@playwright/test": "^1.39.0"
-  },
-  "version": "0.10.2"
-=======
     "@blocksuite/block-std": "0.0.0-20231122113751-6bf81eb3-nightly",
     "@blocksuite/blocks": "0.0.0-20231122113751-6bf81eb3-nightly",
     "@blocksuite/global": "0.0.0-20231122113751-6bf81eb3-nightly",
@@ -23,5 +14,4 @@
     "@playwright/test": "^1.39.0"
   },
   "version": "0.10.3-canary.2"
->>>>>>> 41685517
 }