{
  "name": "@affine-test/kit",
  "private": true,
  "type": "module",
<<<<<<< HEAD
  "version": "0.10.2",
=======
  "version": "0.10.3-canary.2",
>>>>>>> 41685517
  "exports": {
    "./electron": "./electron.ts",
    "./playwright": "./playwright.ts",
    "./utils/*": "./utils/*.ts",
    "./e2e-enhance/*": "./e2e-enhance/*.ts"
  },
  "devDependencies": {
    "@node-rs/argon2": "^1.5.2",
    "@playwright/test": "^1.39.0",
    "express": "^4.18.2",
    "http-proxy-middleware": "^3.0.0-beta.1"
  },
  "peerDependencies": {
    "@playwright/test": "*",
    "express": "*",
    "http-proxy-middleware": "*"
  }
}<|MERGE_RESOLUTION|>--- conflicted
+++ resolved
@@ -2,11 +2,7 @@
   "name": "@affine-test/kit",
   "private": true,
   "type": "module",
-<<<<<<< HEAD
-  "version": "0.10.2",
-=======
   "version": "0.10.3-canary.2",
->>>>>>> 41685517
   "exports": {
     "./electron": "./electron.ts",
     "./playwright": "./playwright.ts",
