--- conflicted
+++ resolved
@@ -2,11 +2,6 @@
 import type { ComplexStyleRule } from '@vanilla-extract/css';
 import { globalStyle, style } from '@vanilla-extract/css';
 
-<<<<<<< HEAD
-import { breakpoints } from '../../styles/mui-theme';
-
-=======
->>>>>>> 41685517
 export const appStyle = style({
   width: '100%',
   position: 'relative',
