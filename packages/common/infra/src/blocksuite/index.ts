--- conflicted
+++ resolved
@@ -1,712 +1,14 @@
-<<<<<<< HEAD
-import type { Page, PageMeta, Workspace } from '@blocksuite/store';
-import { createIndexeddbStorage } from '@blocksuite/store';
-import type { createStore, WritableAtom } from 'jotai/vanilla';
-import type { Doc } from 'yjs';
-import { Array as YArray, Doc as YDoc, Map as YMap, transact } from 'yjs';
-
-export async function initEmptyPage(page: Page, title?: string) {
-  await page.waitForLoaded();
-  const pageBlockId = page.addBlock('affine:page', {
-    title: new page.Text(title ?? ''),
-  });
-  page.addBlock('affine:surface', {}, pageBlockId);
-  const noteBlockId = page.addBlock('affine:note', {}, pageBlockId);
-  page.addBlock('affine:paragraph', {}, noteBlockId);
-}
-
-export async function buildEmptyBlockSuite(workspace: Workspace) {
-  const page = workspace.createPage();
-  await initEmptyPage(page);
-  workspace.setPageMeta(page.id, {
-    jumpOnce: true,
-  });
-}
-
-export async function buildShowcaseWorkspace(
-  workspace: Workspace,
-  options: {
-    schema: Schema;
-    atoms: {
-      pageMode: WritableAtom<
-        undefined,
-        [pageId: string, mode: 'page' | 'edgeless'],
-        void
-      >;
-    };
-    store: ReturnType<typeof createStore>;
-  }
-) {
-  const prototypes = {
-    tags: {
-      options: [
-        {
-          id: 'icg1n5UdkP',
-          value: 'Travel',
-          color: 'var(--affine-tag-gray)',
-        },
-        {
-          id: 'Oe5dSe1DDJ',
-          value: 'Quick summary',
-          color: 'var(--affine-tag-green)',
-        },
-        {
-          id: 'g1L5dXKctL',
-          value: 'OKR',
-          color: 'var(--affine-tag-purple)',
-        },
-        {
-          id: 'q3mceOl_zi',
-          value: 'Streamline your workflow',
-          color: 'var(--affine-tag-teal)',
-        },
-        {
-          id: 'ze07JVwBu4',
-          value: 'Plan',
-          color: 'var(--affine-tag-teal)',
-        },
-        {
-          id: '8qcYPCTK0h',
-          value: 'Review',
-          color: 'var(--affine-tag-orange)',
-        },
-        {
-          id: 'wg-fBtd2eI',
-          value: 'Engage',
-          color: 'var(--affine-tag-pink)',
-        },
-        {
-          id: 'QYFD_HeQc-',
-          value: 'Create',
-          color: 'var(--affine-tag-blue)',
-        },
-        {
-          id: 'ZHBa2NtdSo',
-          value: 'Learn',
-          color: 'var(--affine-tag-yellow)',
-        },
-      ],
-    },
-  };
-  workspace.meta.setProperties(prototypes);
-  const edgelessPage1 = nanoid();
-  const edgelessPage2 = nanoid();
-  const edgelessPage3 = nanoid();
-  const { store, atoms } = options;
-  [edgelessPage1, edgelessPage2, edgelessPage3].forEach(pageId => {
-    store.set(atoms.pageMode, pageId, 'edgeless');
-  });
-
-  const pageMetas = {
-    '9f6f3c04-cf32-470c-9648-479dc838f10e': {
-      createDate: 1691548231530,
-      tags: ['ZHBa2NtdSo', 'QYFD_HeQc-', 'wg-fBtd2eI'],
-      updatedDate: 1691676331623,
-      favorite: true,
-      jumpOnce: true,
-    },
-    '0773e198-5de0-45d4-a35e-de22ea72b96b': {
-      createDate: 1691548220794,
-      tags: [],
-      updatedDate: 1691676775642,
-      favorite: false,
-    },
-    '59b140eb-4449-488f-9eeb-42412dcc044e': {
-      createDate: 1691551731225,
-      tags: [],
-      updatedDate: 1691654611175,
-      favorite: false,
-    },
-    '7217fbe2-61db-4a91-93c6-ad5c800e5a43': {
-      createDate: 1691552082822,
-      tags: [],
-      updatedDate: 1691654606912,
-      favorite: false,
-    },
-    '6eb43ea8-8c11-456d-bb1d-5193937961ab': {
-      createDate: 1691552090989,
-      tags: [],
-      updatedDate: 1691646748171,
-      favorite: false,
-    },
-    '3ddc8a4f-62c7-4fd4-8064-9ed9f61e437a': {
-      createDate: 1691564303138,
-      tags: [],
-      updatedDate: 1691646845195,
-    },
-    '512b1cb3-d22d-4b20-a7aa-58e2afcb1238': {
-      createDate: 1691574743531,
-      tags: ['icg1n5UdkP'],
-      updatedDate: 1691647117761,
-    },
-    '22163830-8252-43fe-b62d-fd9bbeaa4caa': {
-      createDate: 1691574859042,
-      tags: [],
-      updatedDate: 1691648159371,
-    },
-    'b7a9e1bc-e205-44aa-8dad-7e328269d00b': {
-      createDate: 1691575011078,
-      tags: ['8qcYPCTK0h'],
-      updatedDate: 1691645074511,
-      favorite: false,
-    },
-    '646305d9-93e0-48df-bb92-d82944ceb5a3': {
-      createDate: 1691634722239,
-      tags: ['ze07JVwBu4'],
-      updatedDate: 1691647069662,
-      favorite: false,
-    },
-    '0350509d-8702-4797-b4d7-168f5e9359c7': {
-      createDate: 1691635388447,
-      tags: ['Oe5dSe1DDJ'],
-      updatedDate: 1691645873930,
-    },
-    'aa02af3c-5c5c-4856-b7ce-947ad17331f3': {
-      createDate: 1691636192263,
-      tags: ['q3mceOl_zi', 'g1L5dXKctL'],
-      updatedDate: 1691645102104,
-    },
-    '9d6e716e-a071-45a2-88ac-2f2f6eec0109': {
-      createDate: 1691574743531,
-      tags: ['icg1n5UdkP'],
-      updatedDate: 1691574743531,
-    },
-  } satisfies Record<string, Partial<PageMeta>>;
-  const data = [
-    [
-      '9f6f3c04-cf32-470c-9648-479dc838f10e',
-      import('@affine/templates/v1/getting-started.json'),
-      nanoid(),
-    ],
-    [
-      '0773e198-5de0-45d4-a35e-de22ea72b96b',
-      import('@affine/templates/v1/preloading.json'),
-      edgelessPage1,
-    ],
-    [
-      '59b140eb-4449-488f-9eeb-42412dcc044e',
-      import('@affine/templates/v1/template-galleries.json'),
-      nanoid(),
-    ],
-    [
-      '7217fbe2-61db-4a91-93c6-ad5c800e5a43',
-      import('@affine/templates/v1/personal-home.json'),
-      nanoid(),
-    ],
-    [
-      '6eb43ea8-8c11-456d-bb1d-5193937961ab',
-      import('@affine/templates/v1/working-home.json'),
-      nanoid(),
-    ],
-    [
-      '3ddc8a4f-62c7-4fd4-8064-9ed9f61e437a',
-      import('@affine/templates/v1/personal-project-management.json'),
-      nanoid(),
-    ],
-    [
-      '512b1cb3-d22d-4b20-a7aa-58e2afcb1238',
-      import('@affine/templates/v1/travel-plan.json'),
-      edgelessPage2,
-    ],
-    [
-      '22163830-8252-43fe-b62d-fd9bbeaa4caa',
-      import('@affine/templates/v1/personal-knowledge-management.json'),
-      nanoid(),
-    ],
-    [
-      'b7a9e1bc-e205-44aa-8dad-7e328269d00b',
-      import('@affine/templates/v1/annual-performance-review.json'),
-      nanoid(),
-    ],
-    [
-      '646305d9-93e0-48df-bb92-d82944ceb5a3',
-      import('@affine/templates/v1/brief-event-planning.json'),
-      nanoid(),
-    ],
-    [
-      '0350509d-8702-4797-b4d7-168f5e9359c7',
-      import('@affine/templates/v1/meeting-summary.json'),
-      nanoid(),
-    ],
-    [
-      'aa02af3c-5c5c-4856-b7ce-947ad17331f3',
-      import('@affine/templates/v1/okr-template.json'),
-      nanoid(),
-    ],
-    [
-      '9d6e716e-a071-45a2-88ac-2f2f6eec0109',
-      import('@affine/templates/v1/travel-note.json'),
-      edgelessPage3,
-    ],
-  ] as const;
-  const idMap = await Promise.all(data).then(async data => {
-    return data.reduce<Record<string, string>>(
-      (record, currentValue) => {
-        const [oldId, _, newId] = currentValue;
-        record[oldId] = newId;
-        return record;
-      },
-      {} as Record<string, string>
-    );
-  });
-  await Promise.all(
-    data.map(async ([id, promise, newId]) => {
-      const { default: template } = await promise;
-      let json = JSON.stringify(template);
-      Object.entries(idMap).forEach(([oldId, newId]) => {
-        json = json.replaceAll(oldId, newId);
-      });
-      json = JSON.parse(json);
-      await workspace
-        .importPageSnapshot(structuredClone(json), newId)
-        .catch(error => {
-          console.error('error importing page', id, error);
-        });
-      const page = workspace.getPage(newId);
-      assertExists(page);
-      await page.waitForLoaded();
-      workspace.schema.upgradePage(
-        0,
-        {
-          'affine:note': 1,
-          'affine:bookmark': 1,
-          'affine:database': 2,
-          'affine:divider': 1,
-          'affine:image': 1,
-          'affine:list': 1,
-          'affine:code': 1,
-          'affine:page': 2,
-          'affine:paragraph': 1,
-          'affine:surface': 3,
-        },
-        page.spaceDoc
-      );
-    })
-  );
-  Object.entries(pageMetas).forEach(([oldId, meta]) => {
-    const newId = idMap[oldId];
-    workspace.setPageMeta(newId, meta);
-  });
-}
-
-import { applyUpdate, encodeStateAsUpdate } from 'yjs';
-
-const migrationOrigin = 'affine-migration';
-
-import { assertExists } from '@blocksuite/global/utils';
-import type { Schema } from '@blocksuite/store';
-import { nanoid } from 'nanoid';
-
-type XYWH = [number, number, number, number];
-
-function deserializeXYWH(xywh: string): XYWH {
-  return JSON.parse(xywh) as XYWH;
-}
-
-const getLatestVersions = (schema: Schema): Record<string, number> => {
-  return [...schema.flavourSchemaMap.entries()].reduce(
-    (record, [flavour, schema]) => {
-      record[flavour] = schema.version;
-      return record;
-    },
-    {} as Record<string, number>
-  );
-};
-
-function migrateDatabase(data: YMap<unknown>) {
-  data.delete('prop:mode');
-  data.set('prop:views', new YArray());
-  const columns = (data.get('prop:columns') as YArray<unknown>).toJSON() as {
-    id: string;
-    name: string;
-    hide: boolean;
-    type: string;
-    width: number;
-    selection?: unknown[];
-  }[];
-  const views = [
-    {
-      id: 'default',
-      name: 'Table',
-      columns: columns.map(col => ({
-        id: col.id,
-        width: col.width,
-        hide: col.hide,
-      })),
-      filter: { type: 'group', op: 'and', conditions: [] },
-      mode: 'table',
-    },
-  ];
-  const cells = (data.get('prop:cells') as YMap<unknown>).toJSON() as Record<
-    string,
-    Record<
-      string,
-      {
-        id: string;
-        value: unknown;
-      }
-    >
-  >;
-  const convertColumn = (
-    id: string,
-    update: (cell: { id: string; value: unknown }) => void
-  ) => {
-    Object.values(cells).forEach(row => {
-      if (row[id] != null) {
-        update(row[id]);
-      }
-    });
-  };
-  const newColumns = columns.map(v => {
-    let data: Record<string, unknown> = {};
-    if (v.type === 'select' || v.type === 'multi-select') {
-      data = { options: v.selection };
-      if (v.type === 'select') {
-        convertColumn(v.id, cell => {
-          if (Array.isArray(cell.value)) {
-            cell.value = cell.value[0]?.id;
-          }
-        });
-      } else {
-        convertColumn(v.id, cell => {
-          if (Array.isArray(cell.value)) {
-            cell.value = cell.value.map(v => v.id);
-          }
-        });
-      }
-    }
-    if (v.type === 'number') {
-      convertColumn(v.id, cell => {
-        if (typeof cell.value === 'string') {
-          cell.value = Number.parseFloat(cell.value.toString());
-        }
-      });
-    }
-    return {
-      id: v.id,
-      type: v.type,
-      name: v.name,
-      data,
-    };
-  });
-  data.set('prop:columns', newColumns);
-  data.set('prop:views', views);
-  data.set('prop:cells', cells);
-}
-
-function runBlockMigration(
-  flavour: string,
-  data: YMap<unknown>,
-  version: number
-) {
-  if (flavour === 'affine:frame') {
-    data.set('sys:flavour', 'affine:note');
-    return;
-  }
-  if (flavour === 'affine:surface' && version <= 3) {
-    if (data.has('elements')) {
-      const elements = data.get('elements') as YMap<unknown>;
-      migrateSurface(elements);
-      data.set('prop:elements', elements.clone());
-      data.delete('elements');
-    } else {
-      data.set('prop:elements', new YMap());
-    }
-  }
-  if (flavour === 'affine:embed') {
-    data.set('sys:flavour', 'affine:image');
-    data.delete('prop:type');
-  }
-  if (flavour === 'affine:database' && version < 2) {
-    migrateDatabase(data);
-  }
-}
-
-function migrateSurface(data: YMap<unknown>) {
-  for (const [, value] of <IterableIterator<[string, YMap<unknown>]>>(
-    data.entries()
-  )) {
-    if (value.get('type') === 'connector') {
-      migrateSurfaceConnector(value);
-    }
-  }
-}
-
-function migrateSurfaceConnector(data: YMap<any>) {
-  let id = data.get('startElement')?.id;
-  const controllers = data.get('controllers');
-  const length = controllers.length;
-  const xywh = deserializeXYWH(data.get('xywh'));
-  if (id) {
-    data.set('source', { id });
-  } else {
-    data.set('source', {
-      position: [controllers[0].x + xywh[0], controllers[0].y + xywh[1]],
-    });
-  }
-
-  id = data.get('endElement')?.id;
-  if (id) {
-    data.set('target', { id });
-  } else {
-    data.set('target', {
-      position: [
-        controllers[length - 1].x + xywh[0],
-        controllers[length - 1].y + xywh[1],
-      ],
-    });
-  }
-
-  const width = data.get('lineWidth') ?? 4;
-  data.set('strokeWidth', width);
-  const color = data.get('color');
-  data.set('stroke', color);
-
-  data.delete('startElement');
-  data.delete('endElement');
-  data.delete('controllers');
-  data.delete('lineWidth');
-  data.delete('color');
-  data.delete('xywh');
-}
-
-function updateBlockVersions(versions: YMap<number>) {
-  const frameVersion = versions.get('affine:frame');
-  if (frameVersion !== undefined) {
-    versions.set('affine:note', frameVersion);
-    versions.delete('affine:frame');
-  }
-  const embedVersion = versions.get('affine:embed');
-  if (embedVersion !== undefined) {
-    versions.set('affine:image', embedVersion);
-    versions.delete('affine:embed');
-  }
-  const databaseVersion = versions.get('affine:database');
-  if (databaseVersion !== undefined && databaseVersion < 2) {
-    versions.set('affine:database', 2);
-  }
-}
-
-function migrateMeta(
-  oldDoc: YDoc,
-  newDoc: YDoc,
-  idMap: Record<string, string>
-) {
-  const originalMeta = oldDoc.getMap('space:meta');
-  const originalVersions = originalMeta.get('versions') as YMap<number>;
-  const originalPages = originalMeta.get('pages') as YArray<YMap<unknown>>;
-  const meta = newDoc.getMap('meta');
-  const pages = new YArray();
-  const blockVersions = originalVersions.clone();
-
-  meta.set('workspaceVersion', 1);
-  meta.set('blockVersions', blockVersions);
-  meta.set('pages', pages);
-  meta.set('name', originalMeta.get('name') as string);
-
-  updateBlockVersions(blockVersions);
-  const mapList = originalPages.map(page => {
-    const map = new YMap();
-    Array.from(page.entries())
-      .filter(([key]) => key !== 'subpageIds')
-      .forEach(([key, value]) => {
-        if (key === 'id') {
-          idMap[value] = nanoid();
-          map.set(key, idMap[value]);
-        } else {
-          map.set(key, value);
-        }
-      });
-    return map;
-  });
-  pages.push(mapList);
-}
-
-function migrateBlocks(
-  oldDoc: YDoc,
-  newDoc: YDoc,
-  idMap: Record<string, string>
-) {
-  const spaces = newDoc.getMap('spaces');
-  const originalMeta = oldDoc.getMap('space:meta');
-  const originalVersions = originalMeta.get('versions') as YMap<number>;
-  const originalPages = originalMeta.get('pages') as YArray<YMap<unknown>>;
-  originalPages.forEach(page => {
-    const id = page.get('id') as string;
-    const newId = idMap[id];
-    const spaceId = id.startsWith('space:') ? id : `space:${id}`;
-    const originalBlocks = oldDoc.getMap(spaceId) as YMap<unknown>;
-    const subdoc = new YDoc();
-    spaces.set(newId, subdoc);
-    subdoc.guid = id;
-    const blocks = subdoc.getMap('blocks');
-    Array.from(originalBlocks.entries()).forEach(([key, value]) => {
-      const blockData = value.clone();
-      blocks.set(key, blockData);
-      const flavour = blockData.get('sys:flavour') as string;
-      const version = originalVersions.get(flavour);
-      if (version !== undefined) {
-        runBlockMigration(flavour, blockData, version);
-      }
-    });
-  });
-}
-
-export function migrateToSubdoc(oldDoc: YDoc): YDoc {
-  const needMigration =
-    Array.from(oldDoc.getMap('space:meta').keys()).length > 0;
-  if (!needMigration) {
-    return oldDoc;
-  }
-  const newDoc = new YDoc();
-  const idMap = {} as Record<string, string>;
-  migrateMeta(oldDoc, newDoc, idMap);
-  migrateBlocks(oldDoc, newDoc, idMap);
-  return newDoc;
-}
-
-export type UpgradeOptions = {
-  getCurrentRootDoc: () => Promise<YDoc>;
-  createWorkspace: () => Promise<Workspace>;
-  getSchema: () => Schema;
-};
-
-const upgradeV1ToV2 = async (options: UpgradeOptions) => {
-  const oldDoc = await options.getCurrentRootDoc();
-  const newDoc = migrateToSubdoc(oldDoc);
-  const newWorkspace = await options.createWorkspace();
-  applyUpdate(newWorkspace.doc, encodeStateAsUpdate(newDoc), migrationOrigin);
-  newDoc.getSubdocs().forEach(subdoc => {
-    newWorkspace.doc.getSubdocs().forEach(newDoc => {
-      if (subdoc.guid === newDoc.guid) {
-        applyUpdate(newDoc, encodeStateAsUpdate(subdoc), migrationOrigin);
-      }
-    });
-  });
-  return newWorkspace;
-};
-=======
 export * from './initialization';
 export * from './migration/blob';
 export { migratePages as forceUpgradePages } from './migration/blocksuite'; // campatible with electron
 export * from './migration/fixing';
 export { migrateToSubdoc } from './migration/subdoc';
 export * from './migration/workspace';
->>>>>>> 41685517
 
 /**
  * @deprecated
  * Use workspace meta data to determine the workspace version.
  */
-<<<<<<< HEAD
-export async function forceUpgradePages(
-  options: Omit<UpgradeOptions, 'createWorkspace'>
-): Promise<boolean> {
-  const rootDoc = await options.getCurrentRootDoc();
-  guidCompatibilityFix(rootDoc);
-
-  const spaces = rootDoc.getMap('spaces') as YMap<any>;
-  const meta = rootDoc.getMap('meta') as YMap<unknown>;
-  const versions = meta.get('blockVersions') as YMap<number>;
-  const schema = options.getSchema();
-  const oldVersions = versions?.toJSON() ?? {};
-  spaces.forEach((space: Doc) => {
-    try {
-      schema.upgradePage(0, oldVersions, space);
-    } catch (e) {
-      console.error(`page ${space.guid} upgrade failed`, e);
-    }
-  });
-  const newVersions = getLatestVersions(schema);
-  meta.set('blockVersions', new YMap(Object.entries(newVersions)));
-  return Object.entries(oldVersions).some(
-    ([flavour, version]) => newVersions[flavour] !== version
-  );
-}
-
-// database from 2 to 3
-async function upgradeV2ToV3(options: UpgradeOptions): Promise<boolean> {
-  const rootDoc = await options.getCurrentRootDoc();
-  const spaces = rootDoc.getMap('spaces') as YMap<any>;
-  const meta = rootDoc.getMap('meta') as YMap<unknown>;
-  const versions = meta.get('blockVersions') as YMap<number>;
-  const schema = options.getSchema();
-  guidCompatibilityFix(rootDoc);
-  spaces.forEach((space: Doc) => {
-    schema.upgradePage(
-      0,
-      {
-        'affine:note': 1,
-        'affine:bookmark': 1,
-        'affine:database': 2,
-        'affine:divider': 1,
-        'affine:image': 1,
-        'affine:list': 1,
-        'affine:code': 1,
-        'affine:page': 2,
-        'affine:paragraph': 1,
-        'affine:surface': 3,
-      },
-      space
-    );
-  });
-  if ('affine:database' in versions) {
-    meta.set(
-      'blockVersions',
-      new YMap(Object.entries(getLatestVersions(schema)))
-    );
-  } else {
-    Object.entries(getLatestVersions(schema)).map(([flavour, version]) =>
-      versions.set(flavour, version)
-    );
-  }
-  return true;
-}
-
-// patch root doc's space guid compatibility issue
-//
-// in version 0.10, page id in spaces no longer has prefix "space:"
-// The data flow for fetching a doc's updates is:
-// - page id in `meta.pages` -> find `${page-id}` in `doc.spaces` -> `doc` -> `doc.guid`
-// if `doc` is not found in `doc.spaces`, a new doc will be created and its `doc.guid` is the same with its pageId
-// - because of guid logic change, the doc that previously prefixed with "space:" will not be found in `doc.spaces`
-// - when fetching the rows of this doc using the doc id === page id,
-//   it will return empty since there is no updates associated with the page id
-export function guidCompatibilityFix(rootDoc: YDoc) {
-  let changed = false;
-  transact(rootDoc, () => {
-    const meta = rootDoc.getMap('meta') as YMap<unknown>;
-    const pages = meta.get('pages') as YArray<YMap<unknown>>;
-    pages?.forEach(page => {
-      const pageId = page.get('id') as string | undefined;
-      if (pageId?.includes(':')) {
-        // remove the prefix "space:" from page id
-        page.set('id', pageId.split(':').at(-1));
-      }
-    });
-    const spaces = rootDoc.getMap('spaces') as YMap<YDoc>;
-    spaces?.forEach((doc: YDoc, pageId: string) => {
-      if (pageId.includes(':')) {
-        const newPageId = pageId.split(':').at(-1) ?? pageId;
-        const newDoc = new YDoc();
-        // clone the original doc. yjs is not happy to use the same doc instance
-        applyUpdate(newDoc, encodeStateAsUpdate(doc));
-        newDoc.guid = doc.guid;
-        spaces.set(newPageId, newDoc);
-        // should remove the old doc, otherwise we will do it again in the next run
-        spaces.delete(pageId);
-        changed = true;
-        console.debug(
-          `fixed space id ${pageId} -> ${newPageId}, doc id: ${doc.guid}`
-        );
-      }
-    });
-  });
-  return changed;
-}
-
-=======
->>>>>>> 41685517
 export enum WorkspaceVersion {
   // v1 is treated as undefined
   SubDoc = 2,
