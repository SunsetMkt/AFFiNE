--- conflicted
+++ resolved
@@ -13,15 +13,9 @@
     "@affine/debug": "workspace:*",
     "@affine/env": "workspace:*",
     "@affine/templates": "workspace:*",
-<<<<<<< HEAD
-    "@blocksuite/blocks": "0.12.0-nightly-202401120404-4219e86",
-    "@blocksuite/global": "0.12.0-nightly-202401120404-4219e86",
-    "@blocksuite/store": "0.12.0-nightly-202401120404-4219e86",
-=======
     "@blocksuite/blocks": "0.12.0-nightly-202401240410-02f373e",
     "@blocksuite/global": "0.12.0-nightly-202401240410-02f373e",
     "@blocksuite/store": "0.12.0-nightly-202401240410-02f373e",
->>>>>>> 9aa421d5
     "jotai": "^2.5.1",
     "jotai-effect": "^0.2.3",
     "nanoid": "^5.0.3",
@@ -32,13 +26,8 @@
   "devDependencies": {
     "@affine-test/fixtures": "workspace:*",
     "@affine/templates": "workspace:*",
-<<<<<<< HEAD
-    "@blocksuite/lit": "0.12.0-nightly-202401120404-4219e86",
-    "@blocksuite/presets": "0.12.0-nightly-202401120404-4219e86",
-=======
     "@blocksuite/lit": "0.12.0-nightly-202401240410-02f373e",
     "@blocksuite/presets": "0.12.0-nightly-202401240410-02f373e",
->>>>>>> 9aa421d5
     "async-call-rpc": "^6.3.1",
     "react": "^18.2.0",
     "rxjs": "^7.8.1",
