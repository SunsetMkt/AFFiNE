{
  "name": "@affine/debug",
  "private": true,
  "main": "./src/index.ts",
  "dependencies": {
    "debug": "^4.3.4"
  },
  "devDependencies": {
    "@types/debug": "^4.1.9",
    "vitest": "1.0.4"
  },
<<<<<<< HEAD
  "version": "0.10.3"
=======
  "version": "0.11.0"
>>>>>>> a4f31df1
}<|MERGE_RESOLUTION|>--- conflicted
+++ resolved
@@ -9,9 +9,5 @@
     "@types/debug": "^4.1.9",
     "vitest": "1.0.4"
   },
-<<<<<<< HEAD
-  "version": "0.10.3"
-=======
   "version": "0.11.0"
->>>>>>> a4f31df1
 }