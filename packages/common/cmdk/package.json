{
  "name": "@affine/cmdk",
  "private": true,
  "type": "module",
  "main": "./src/index.tsx",
  "module": "./src/index.tsx",
  "devDependencies": {
    "react": "18.2.0",
    "react-dom": "18.2.0"
  },
<<<<<<< HEAD
  "version": "0.10.3"
=======
  "version": "0.11.0"
>>>>>>> a4f31df1
}<|MERGE_RESOLUTION|>--- conflicted
+++ resolved
@@ -8,9 +8,5 @@
     "react": "18.2.0",
     "react-dom": "18.2.0"
   },
-<<<<<<< HEAD
-  "version": "0.10.3"
-=======
   "version": "0.11.0"
->>>>>>> a4f31df1
 }