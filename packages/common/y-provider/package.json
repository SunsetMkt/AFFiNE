--- conflicted
+++ resolved
@@ -24,11 +24,7 @@
     "build": "vite build"
   },
   "devDependencies": {
-<<<<<<< HEAD
-    "@blocksuite/store": "0.12.0-nightly-202401120404-4219e86",
-=======
     "@blocksuite/store": "0.12.0-nightly-202401240410-02f373e",
->>>>>>> 9aa421d5
     "vite": "^5.0.6",
     "vite-plugin-dts": "3.7.0",
     "vitest": "1.1.3",
