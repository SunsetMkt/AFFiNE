--- conflicted
+++ resolved
@@ -17,15 +17,8 @@
   const [isComposition, setIsComposition] = useState(false);
   const [inputValue, setInputValue] = useState('');
   const inputRef = useRef<HTMLInputElement>(null);
-<<<<<<< HEAD
-  const { currentWorkspaceId, workspaceList, currentWorkspace } = useAppState();
-  const isPublish = workspaceList.find(
-    meta => String(meta.id) === String(currentWorkspaceId)
-  )?.isPublish;
-=======
   const { currentWorkspace } = useAppState();
 
->>>>>>> 4fe2febd
   useEffect(() => {
     inputRef.current?.addEventListener(
       'blur',
@@ -84,13 +77,8 @@
           }
         }}
         placeholder={
-<<<<<<< HEAD
-          isPublish
-            ? `Search in ${currentWorkspace?.meta.name}`
-=======
           currentWorkspace?.isPublish
             ? `Search in ${currentWorkspace?.blocksuiteWorkspace?.meta.name}`
->>>>>>> 4fe2febd
             : 'Quick Search...'
         }
       />
