--- conflicted
+++ resolved
@@ -1,20 +1,11 @@
-<<<<<<< HEAD
-import UnfoldMoreIcon from '@mui/icons-material/UnfoldMore';
-import type { TooltipProps } from '@mui/material';
-=======
 import { LOCALES } from '@affine/i18n';
 import { TooltipProps } from '@mui/material';
->>>>>>> 5c8041a8
 import { styled } from '@/styles';
 import { Tooltip } from '@mui/material';
 import { useState } from 'react';
-<<<<<<< HEAD
-import { useTranslation, LOCALES } from '@affine/i18n';
-=======
 import { useTranslation } from '@affine/i18n';
 import { ArrowDownIcon } from '@blocksuite/icons';
 import { Button } from '@/ui/button';
->>>>>>> 5c8041a8
 
 export const LanguageMenu = () => {
   const { i18n } = useTranslation();
