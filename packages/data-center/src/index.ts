import { DataCenter } from './datacenter';

const _initializeDataCenter = () => {
  let _dataCenterInstance: Promise<DataCenter>;

  return (debug = true) => {
    if (!_dataCenterInstance) {
      _dataCenterInstance = DataCenter.init(debug);
      _dataCenterInstance.then(dc => {
        try {
          if (window) {
            (window as any).dc = dc;
          }
        } catch (_) {
          // ignore
        }

        return dc;
      });
    }

    return _dataCenterInstance;
  };
};

export const getDataCenter = _initializeDataCenter();

export type { DataCenter };
<<<<<<< HEAD
export type { AccessTokenMessage } from './provider/affine/apis';
=======
export * from './provider/affine/apis';
>>>>>>> 4fe2febd
export { WorkspaceUnit } from './workspace-unit';
export { getLogger } from './logger';
export * from './message';
export * from './types';<|MERGE_RESOLUTION|>--- conflicted
+++ resolved
@@ -26,11 +26,7 @@
 export const getDataCenter = _initializeDataCenter();
 
 export type { DataCenter };
-<<<<<<< HEAD
-export type { AccessTokenMessage } from './provider/affine/apis';
-=======
 export * from './provider/affine/apis';
->>>>>>> 4fe2febd
 export { WorkspaceUnit } from './workspace-unit';
 export { getLogger } from './logger';
 export * from './message';
